/data
<<<<<<< HEAD

/models

*.pkl
=======
models
*.png
>>>>>>> da3ceed9

# Byte-compiled / optimized / DLL files
__pycache__/
*.py[cod]
*$py.class

# C extensions
*.so

# Distribution / packaging
.Python
build/
develop-eggs/
dist/
downloads/
eggs/
.eggs/
lib/
lib64/
parts/
sdist/
var/
wheels/
share/python-wheels/
*.egg-info/
.installed.cfg
*.egg
MANIFEST

# PyInstaller
#  Usually these files are written by a python script from a template
#  before PyInstaller builds the exe, so as to inject date/other infos into it.
*.manifest
*.spec

# Installer logs
pip-log.txt
pip-delete-this-directory.txt

# Unit test / coverage reports
htmlcov/
.tox/
.nox/
.coverage
.coverage.*
.cache
nosetests.xml
coverage.xml
*.cover
*.py,cover
.hypothesis/
.pytest_cache/
cover/

# Translations
*.mo
*.pot

# Django stuff:
*.log
local_settings.py
db.sqlite3
db.sqlite3-journal

# Flask stuff:
instance/
.webassets-cache

# Scrapy stuff:
.scrapy

# Sphinx documentation
docs/_build/

# PyBuilder
.pybuilder/
target/

# Jupyter Notebook
.ipynb_checkpoints

# IPython
profile_default/
ipython_config.py

# pyenv
#   For a library or package, you might want to ignore these files since the code is
#   intended to run in multiple environments; otherwise, check them in:
# .python-version

# pipenv
#   According to pypa/pipenv#598, it is recommended to include Pipfile.lock in version control.
#   However, in case of collaboration, if having platform-specific dependencies or dependencies
#   having no cross-platform support, pipenv may install dependencies that don't work, or not
#   install all needed dependencies.
#Pipfile.lock

# poetry
#   Similar to Pipfile.lock, it is generally recommended to include poetry.lock in version control.
#   This is especially recommended for binary packages to ensure reproducibility, and is more
#   commonly ignored for libraries.
#   https://python-poetry.org/docs/basic-usage/#commit-your-poetrylock-file-to-version-control
#poetry.lock

# pdm
#   Similar to Pipfile.lock, it is generally recommended to include pdm.lock in version control.
#pdm.lock
#   pdm stores project-wide configurations in .pdm.toml, but it is recommended to not include it
#   in version control.
#   https://pdm.fming.dev/#use-with-ide
.pdm.toml

# PEP 582; used by e.g. github.com/David-OConnor/pyflow and github.com/pdm-project/pdm
__pypackages__/

# Celery stuff
celerybeat-schedule
celerybeat.pid

# SageMath parsed files
*.sage.py

# Environments
.env
.venv
env/
venv/
ENV/
env.bak/
venv.bak/

# Spyder project settings
.spyderproject
.spyproject

# Rope project settings
.ropeproject

# mkdocs documentation
/site

# mypy
.mypy_cache/
.dmypy.json
dmypy.json

# Pyre type checker
.pyre/

# pytype static type analyzer
.pytype/

# Cython debug symbols
cython_debug/

# PyCharm
#  JetBrains specific template is maintained in a separate JetBrains.gitignore that can
#  be found at https://github.com/github/gitignore/blob/main/Global/JetBrains.gitignore
#  and can be added to the global gitignore or merged into this file.  For a more nuclear
#  option (not recommended) you can uncomment the following to ignore the entire idea folder.
#.idea/<|MERGE_RESOLUTION|>--- conflicted
+++ resolved
@@ -1,13 +1,10 @@
 /data
-<<<<<<< HEAD
 
 /models
 
 *.pkl
-=======
-models
+
 *.png
->>>>>>> da3ceed9
 
 # Byte-compiled / optimized / DLL files
 __pycache__/
