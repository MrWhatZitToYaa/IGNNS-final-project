from abc import abstractmethod

import numpy as np
import torch
import torch.nn as nn

from bcnf.model.feature_network import FeatureNetwork


class ConditionalInvertibleLayer(nn.Module):
    log_det_J: float | torch.Tensor | None
    n_conditions: int

    @abstractmethod
    def forward(self, x: torch.Tensor, y: torch.Tensor, log_det_J: bool = False) -> torch.Tensor:
        pass

    @abstractmethod
    def inverse(self, z: torch.Tensor, y: torch.Tensor) -> torch.Tensor:
        pass


class ConditionalNestedNeuralNetwork(nn.Module):
    def __init__(self, input_size: int, output_size: int, hidden_size: int, n_conditions: int, dropout: float = 0.2, device: str = "cpu") -> None:
        super(ConditionalNestedNeuralNetwork, self).__init__()

        self.n_conditions = n_conditions

        self.layers = nn.Sequential(
            nn.Linear(input_size + n_conditions, hidden_size),
            nn.GELU(),
            nn.Dropout(dropout),
            nn.Linear(hidden_size, hidden_size),
            nn.GELU(),
            nn.Dropout(dropout),
            nn.Linear(hidden_size, output_size * 2)
        ).to(device)

    def to(self, device: str) -> "ConditionalNestedNeuralNetwork":  # type: ignore
        super().to(device)
        self.device = device
        self.layers.to(device)

        return self

    def forward(self, x: torch.Tensor, y: torch.Tensor) -> tuple[torch.Tensor, torch.Tensor]:
        if self.n_conditions > 0:
            # Concatenate the input with the condition
            x = torch.cat([x, y], dim=1)

        # Get the translation coefficients t and the scale coefficients s from the neural network
        t, s = self.layers(x).chunk(2, dim=1)

        # Return the coefficients
        return t, torch.tanh(s)


class ConditionalAffineCouplingLayer(ConditionalInvertibleLayer):
<<<<<<< HEAD
    def __init__(self, input_size: int, hidden_size: int, n_conditions: int, dropout: float = 0.2, device: str = "cpu") -> None:
=======
    def __init__(self, input_size: int, hidden_size: int, n_conditions: int, dropout: float = 0.2) -> None:
>>>>>>> 8c63bf43
        super(ConditionalAffineCouplingLayer, self).__init__()

        self.n_conditions = n_conditions
        self.log_det_J: torch.Tensor = torch.zeros(1).to(device)

        # Create the nested neural network
        self.nn = ConditionalNestedNeuralNetwork(
            input_size=np.ceil(input_size / 2).astype(int),
            output_size=np.floor(input_size / 2).astype(int),
            hidden_size=hidden_size,
            n_conditions=n_conditions,
<<<<<<< HEAD
            dropout=dropout,
            device=device)

    def to(self, device: str) -> "ConditionalAffineCouplingLayer":  # type: ignore
        super().to(device)
        self.device = device
        self.log_det_J = self.log_det_J.to(device)
        self.nn.to(device)

        return self
=======
            dropout=dropout)
>>>>>>> 8c63bf43

    def forward(self, x: torch.Tensor, y: torch.Tensor, log_det_J: bool = False) -> torch.Tensor:
        # Split the input into two halves
        x_a, x_b = x.chunk(2, dim=1)

        # Get the coefficients from the neural network
        t, log_s = self.nn.forward(x_a, y)

        # Apply the transformation
        z_a = x_a  # skip connection
        z_b = torch.exp(log_s) * x_b + t  # affine transformation

        # Calculate the log determinant of the Jacobian
        if log_det_J:
            self.log_det_J = log_s.sum(dim=1)

        # Return the output
        return torch.cat([z_a, z_b], dim=1)

    def inverse(self, z: torch.Tensor, y: torch.Tensor) -> torch.Tensor:
        # Split the input into two halves
        z_a, z_b = z.chunk(2, dim=1)

        # Get the coefficients from the neural network
        t, log_s = self.nn.forward(z_a, y)

        # Apply the inverse transformation
        x_a = z_a
        x_b = (z_b - t) * torch.exp(- log_s)

        # Return the output
        return torch.cat([x_a, x_b], dim=1)


class OrthonormalTransformation(ConditionalInvertibleLayer):
    def __init__(self, input_size: int) -> None:
        super(OrthonormalTransformation, self).__init__()

        self.log_det_J: float = 0

        # Create the random orthonormal matrix via QR decomposition
        self.orthonormal_matrix: torch.Tensor = torch.linalg.qr(torch.randn(input_size, input_size))[0]
        self.orthonormal_matrix.requires_grad = False

    def to(self, device: str) -> "OrthonormalTransformation":  # type: ignore
        super().to(device)
        self.device = device
        self.orthonormal_matrix = self.orthonormal_matrix.to(device)

        return self

    def forward(self, x: torch.Tensor, y: torch.Tensor, log_det_J: bool = False) -> torch.Tensor:
        # Apply the transformation
        return x @ self.orthonormal_matrix

    def inverse(self, z: torch.Tensor, y: torch.Tensor) -> torch.Tensor:
        # Apply the inverse transformation
        return z @ self.orthonormal_matrix.T


class CondRealNVP(ConditionalInvertibleLayer):
<<<<<<< HEAD
    def __init__(self, input_size: int, hidden_size: int, n_blocks: int, n_conditions: int, feature_network: FeatureNetwork | None, dropout: float = 0.2, device: str = "cpu"):
=======
    def __init__(self, input_size: int, hidden_size: int, n_epochs: int, n_conditions: int, feature_network: FeatureNetwork | None, dropout: float = 0.2, device: str = "cpu"):
>>>>>>> 8c63bf43
        super(CondRealNVP, self).__init__()

        if n_conditions == 0 or feature_network is None:
            self.h = nn.Identity()
        else:
            self.h = feature_network

        self.input_size = input_size
        self.hidden_size = hidden_size
<<<<<<< HEAD
        self.n_blocks = n_blocks
        self.n_conditions = n_conditions
        self.device = device
        self.dropout = dropout
        self.log_det_J: torch.Tensor = torch.zeros(1).to(self.device)
=======
        self.n_epochs = n_epochs
        self.n_conditions = n_conditions
        self.device = device
        self.dropout = dropout
>>>>>>> 8c63bf43

        # Create the network
<<<<<<< HEAD
        self.layers: list[ConditionalInvertibleLayer] = []
        for _ in range(self.n_blocks - 1):
            self.layers.append(ConditionalAffineCouplingLayer(self.input_size, self.hidden_size, self.n_conditions, dropout=self.dropout, device=self.device))
            self.layers.append(OrthonormalTransformation(self.input_size))

        # Add the final affine coupling layer
        self.layers.append(ConditionalAffineCouplingLayer(self.input_size, self.hidden_size, self.n_conditions, dropout=self.dropout, device=self.device))

    def to(self, device: str) -> "CondRealNVP":  # type: ignore
        super().to(device)
        self.device = device
        self.log_det_J = self.log_det_J.to(device)
        for layer in self.layers:
            layer.to(device)
=======
        layers: list[ConditionalInvertibleLayer] = []
        for _ in range(self.n_epochs - 1):
            layers.append(ConditionalAffineCouplingLayer(self.input_size, self.hidden_size, self.n_conditions, dropout=self.dropout))
            layers.append(OrthonormalTransformation(self.input_size))

        # Add the final affine coupling layer
        layers.append(ConditionalAffineCouplingLayer(self.input_size, self.hidden_size, self.n_conditions, dropout=self.dropout))
>>>>>>> 8c63bf43

        return self

    def forward(self, x: torch.Tensor, y: torch.Tensor, log_det_J: bool = False) -> torch.Tensor:
        # Apply the feature network to y
        y = self.h(y)

        # Apply the network

        if log_det_J:
            self.log_det_J = torch.zeros(x.shape[0]).to(self.device)

            for layer in self.layers:
                x = layer(x, y, log_det_J)
                self.log_det_J += layer.log_det_J

            return x

        for layer in self.layers:
            x = layer(x, y, log_det_J)

        return x

    def inverse(self, z: torch.Tensor, y: torch.Tensor) -> torch.Tensor:
        # Apply the feature network to y
        y = self.h(y)

        # Apply the network in reverse
        for layer in reversed(self.layers):
            z = layer.inverse(z, y)

        return z

    def sample(self, n_samples: int, y: torch.Tensor, sigma: float = 1, outer: bool = False, verbose: bool = False) -> torch.Tensor:
        """
        Sample from the model.

        Parameters
        ----------
        n_samples : int
            The number of samples to generate.
        y : torch.Tensor
            The conditions used for sampling.
<<<<<<< HEAD
            If 1st order tensor and len(y) == n_input_conditions, the same conditions are used for all samples.
            If 2nd order tensor, y.shape must be (n_samples, n_input_conditions), and each row is used as the conditions for each sample.
=======
            If 1st order tensor and len(y) == n_conditions, the same conditions are used for all samples.
            If 2nd order tensor, y.shape must be (n_samples, n_conditions), and each row is used as the conditions for each sample.
>>>>>>> 8c63bf43
        sigma : float
            The standard deviation of the normal distribution to sample from.
        outer : bool
            If True, the conditions are broadcasted to match the shape of the samples.
            If False, the conditions are matched to the shape of the samples.
        verbose : bool
            If True, print debug information.

        Returns
        -------
        torch.Tensor
            The generated samples.
        """

        print(f'{y.shape=}')

        y = y.to(self.device)
<<<<<<< HEAD

        if y.ndim == 1:
            if verbose:
                print('Broadcasting')
            # if len(y) != n_input_conditions:
            #     raise ValueError(f"y must have length {n_input_conditions}, but got len(y) = {len(y)}")

=======

        if y.ndim == 1:
            if verbose:
                print('Broadcasting')
            if len(y) != n_input_conditions:
                raise ValueError(f"y must have length {n_input_conditions}, but got len(y) = {len(y)}")

>>>>>>> 8c63bf43
            # Generate n_samples for each condition in y
            z = sigma * torch.randn(n_samples, self.input_size).to(self.device)
            y = y.repeat(n_samples, 1)

            # Apply the inverse network
            return self.inverse(z, y).view(n_samples, self.input_size)
        elif y.ndim == 2:
            if outer:
                if verbose:
                    print('Outer')
<<<<<<< HEAD
                # if y.shape[1] != n_input_conditions:
                #     raise ValueError(f"y must have shape (n_samples_per_condition, {n_input_conditions}), but got y.shape = {y.shape}")
=======
                if y.shape[1] != n_input_conditions:
                    raise ValueError(f"y must have shape (n_samples_per_condition, {n_input_conditions}), but got y.shape = {y.shape}")
>>>>>>> 8c63bf43

                n_samples_per_condition = y.shape[0]

                # Generate n_samples for each condition in y
                z = sigma * torch.randn(n_samples * n_samples_per_condition, self.input_size).to(self.device)
                y = y.repeat(n_samples, 1)

                # Apply the inverse network
                return self.inverse(z, y).view(n_samples, n_samples_per_condition, self.input_size)
            else:
                if verbose:
                    print('Matching')
<<<<<<< HEAD
                # if y.shape[0] != n_samples or y.shape[1] != n_input_conditions:
                #     raise ValueError(f"y must have shape (n_samples, {n_input_conditions}), but got y.shape = {y.shape}")
=======
                if y.shape[0] != n_samples or y.shape[1] != n_input_conditions:
                    raise ValueError(f"y must have shape (n_samples, {n_input_conditions}), but got y.shape = {y.shape}")
>>>>>>> 8c63bf43

                # Use y_i as the condition for the i-th sample
                z = sigma * torch.randn(n_samples, self.input_size).to(self.device)

                # Apply the inverse network
                return self.inverse(z, y).view(n_samples, self.input_size)
        else:
            raise ValueError(f"y must be a 1st or 2nd order tensor, but got y.shape = {y.shape}")<|MERGE_RESOLUTION|>--- conflicted
+++ resolved
@@ -56,11 +56,7 @@
 
 
 class ConditionalAffineCouplingLayer(ConditionalInvertibleLayer):
-<<<<<<< HEAD
     def __init__(self, input_size: int, hidden_size: int, n_conditions: int, dropout: float = 0.2, device: str = "cpu") -> None:
-=======
-    def __init__(self, input_size: int, hidden_size: int, n_conditions: int, dropout: float = 0.2) -> None:
->>>>>>> 8c63bf43
         super(ConditionalAffineCouplingLayer, self).__init__()
 
         self.n_conditions = n_conditions
@@ -72,7 +68,6 @@
             output_size=np.floor(input_size / 2).astype(int),
             hidden_size=hidden_size,
             n_conditions=n_conditions,
-<<<<<<< HEAD
             dropout=dropout,
             device=device)
 
@@ -83,9 +78,6 @@
         self.nn.to(device)
 
         return self
-=======
-            dropout=dropout)
->>>>>>> 8c63bf43
 
     def forward(self, x: torch.Tensor, y: torch.Tensor, log_det_J: bool = False) -> torch.Tensor:
         # Split the input into two halves
@@ -147,11 +139,7 @@
 
 
 class CondRealNVP(ConditionalInvertibleLayer):
-<<<<<<< HEAD
     def __init__(self, input_size: int, hidden_size: int, n_blocks: int, n_conditions: int, feature_network: FeatureNetwork | None, dropout: float = 0.2, device: str = "cpu"):
-=======
-    def __init__(self, input_size: int, hidden_size: int, n_epochs: int, n_conditions: int, feature_network: FeatureNetwork | None, dropout: float = 0.2, device: str = "cpu"):
->>>>>>> 8c63bf43
         super(CondRealNVP, self).__init__()
 
         if n_conditions == 0 or feature_network is None:
@@ -161,21 +149,13 @@
 
         self.input_size = input_size
         self.hidden_size = hidden_size
-<<<<<<< HEAD
         self.n_blocks = n_blocks
         self.n_conditions = n_conditions
         self.device = device
         self.dropout = dropout
         self.log_det_J: torch.Tensor = torch.zeros(1).to(self.device)
-=======
-        self.n_epochs = n_epochs
-        self.n_conditions = n_conditions
-        self.device = device
-        self.dropout = dropout
->>>>>>> 8c63bf43
 
         # Create the network
-<<<<<<< HEAD
         self.layers: list[ConditionalInvertibleLayer] = []
         for _ in range(self.n_blocks - 1):
             self.layers.append(ConditionalAffineCouplingLayer(self.input_size, self.hidden_size, self.n_conditions, dropout=self.dropout, device=self.device))
@@ -190,15 +170,6 @@
         self.log_det_J = self.log_det_J.to(device)
         for layer in self.layers:
             layer.to(device)
-=======
-        layers: list[ConditionalInvertibleLayer] = []
-        for _ in range(self.n_epochs - 1):
-            layers.append(ConditionalAffineCouplingLayer(self.input_size, self.hidden_size, self.n_conditions, dropout=self.dropout))
-            layers.append(OrthonormalTransformation(self.input_size))
-
-        # Add the final affine coupling layer
-        layers.append(ConditionalAffineCouplingLayer(self.input_size, self.hidden_size, self.n_conditions, dropout=self.dropout))
->>>>>>> 8c63bf43
 
         return self
 
@@ -242,13 +213,8 @@
             The number of samples to generate.
         y : torch.Tensor
             The conditions used for sampling.
-<<<<<<< HEAD
-            If 1st order tensor and len(y) == n_input_conditions, the same conditions are used for all samples.
-            If 2nd order tensor, y.shape must be (n_samples, n_input_conditions), and each row is used as the conditions for each sample.
-=======
             If 1st order tensor and len(y) == n_conditions, the same conditions are used for all samples.
             If 2nd order tensor, y.shape must be (n_samples, n_conditions), and each row is used as the conditions for each sample.
->>>>>>> 8c63bf43
         sigma : float
             The standard deviation of the normal distribution to sample from.
         outer : bool
@@ -266,7 +232,6 @@
         print(f'{y.shape=}')
 
         y = y.to(self.device)
-<<<<<<< HEAD
 
         if y.ndim == 1:
             if verbose:
@@ -274,15 +239,6 @@
             # if len(y) != n_input_conditions:
             #     raise ValueError(f"y must have length {n_input_conditions}, but got len(y) = {len(y)}")
 
-=======
-
-        if y.ndim == 1:
-            if verbose:
-                print('Broadcasting')
-            if len(y) != n_input_conditions:
-                raise ValueError(f"y must have length {n_input_conditions}, but got len(y) = {len(y)}")
-
->>>>>>> 8c63bf43
             # Generate n_samples for each condition in y
             z = sigma * torch.randn(n_samples, self.input_size).to(self.device)
             y = y.repeat(n_samples, 1)
@@ -293,13 +249,8 @@
             if outer:
                 if verbose:
                     print('Outer')
-<<<<<<< HEAD
                 # if y.shape[1] != n_input_conditions:
                 #     raise ValueError(f"y must have shape (n_samples_per_condition, {n_input_conditions}), but got y.shape = {y.shape}")
-=======
-                if y.shape[1] != n_input_conditions:
-                    raise ValueError(f"y must have shape (n_samples_per_condition, {n_input_conditions}), but got y.shape = {y.shape}")
->>>>>>> 8c63bf43
 
                 n_samples_per_condition = y.shape[0]
 
@@ -312,18 +263,11 @@
             else:
                 if verbose:
                     print('Matching')
-<<<<<<< HEAD
                 # if y.shape[0] != n_samples or y.shape[1] != n_input_conditions:
                 #     raise ValueError(f"y must have shape (n_samples, {n_input_conditions}), but got y.shape = {y.shape}")
-=======
-                if y.shape[0] != n_samples or y.shape[1] != n_input_conditions:
-                    raise ValueError(f"y must have shape (n_samples, {n_input_conditions}), but got y.shape = {y.shape}")
->>>>>>> 8c63bf43
-
-                # Use y_i as the condition for the i-th sample
+
                 z = sigma * torch.randn(n_samples, self.input_size).to(self.device)
 
-                # Apply the inverse network
                 return self.inverse(z, y).view(n_samples, self.input_size)
         else:
             raise ValueError(f"y must be a 1st or 2nd order tensor, but got y.shape = {y.shape}")