import warnings
from abc import abstractmethod
from typing import Any, Type

import numpy as np
import torch
import torch.nn as nn
from tqdm import tqdm

from bcnf.factories import FeatureNetworkFactory
from bcnf.models.feature_network import FeatureNetwork, FeatureNetworkStack, FullyConnectedFeatureNetwork, LSTMFeatureNetwork, Transformer
from bcnf.utils import ParameterIndexMapping


class InvertibleLayer(nn.Module):
    log_det_J: float | torch.Tensor | None
    n_conditions: int

    @property
    def n_params(self) -> int:
        return sum(p.numel() for p in self.parameters())

    @abstractmethod
    def forward(self, y: torch.Tensor, log_det_J: bool = False) -> torch.Tensor:
        pass

    @abstractmethod
    def inverse(self, z: torch.Tensor) -> torch.Tensor:
        pass


class ConditionalInvertibleLayer(nn.Module):
    log_det_J: float | torch.Tensor | None
    n_conditions: int
    device: str

    @property
    def n_params(self) -> int:
        return sum(p.numel() for p in self.parameters())

    @abstractmethod
    def forward(self, y: torch.Tensor, x: torch.Tensor, log_det_J: bool = False) -> torch.Tensor:
        pass

    @abstractmethod
    def inverse(self, z: torch.Tensor, x: torch.Tensor) -> torch.Tensor:
        pass


class ConditionalNestedNeuralNetwork(nn.Module):
    def __init__(self, sizes: list[int], n_conditions: int, activation: Type[nn.Module] = nn.GELU, dropout: float = 0.0, device: str = "cpu") -> None:
        super(ConditionalNestedNeuralNetwork, self).__init__()

        self.n_conditions = n_conditions
        self.device = device

        self.nn = nn.Sequential()

        if len(sizes) < 2:
            # No transformations from one layer to another, use identity (0 layers)
            self.nn.append(nn.Identity())
        else:
            # Add the conditions to the input
            sizes[0] += n_conditions

            # Account for splitting the output into t and s
            sizes[-1] *= 2

            for i in range(len(sizes) - 2):
                self.nn.append(nn.Linear(sizes[i], sizes[i + 1]))
                self.nn.append(activation())
                if dropout > 0.0:
                    self.nn.append(nn.Dropout(dropout))

            self.nn.append(nn.Linear(sizes[-2], sizes[-1]))

    @property
    def n_params(self) -> int:
        return sum(p.numel() for p in self.parameters())

    def to(self, device: str) -> "ConditionalNestedNeuralNetwork":  # type: ignore
        super().to(device)
        self.device = device
        self.nn.to(device)

        return self

    def forward(self, y: torch.Tensor, h: torch.Tensor) -> tuple[torch.Tensor, torch.Tensor]:
        if self.n_conditions > 0:
            # Concatenate the input with the condition
            y = torch.cat([y, h], dim=1)

        # Get the translation coefficients t and the scale coefficients s from the neural network
        t, s = self.nn.forward(y).chunk(2, dim=1)

        # Return the coefficients
        return t, torch.tanh(s)


class ConditionalAffineCouplingLayer(ConditionalInvertibleLayer):
    def __init__(self, input_size: int, nested_sizes: list[int], n_conditions: int, dropout: float = 0.0, device: str = "cpu") -> None:
        super(ConditionalAffineCouplingLayer, self).__init__()

        self.n_conditions = n_conditions
        self.log_det_J: torch.Tensor = torch.zeros(1).to(device)
        self.device = device

        # Create the nested neural network
        self.nn = ConditionalNestedNeuralNetwork(
            sizes=[int(np.ceil(input_size / 2))] + nested_sizes + [int(np.floor(input_size / 2))],
            n_conditions=n_conditions,
            dropout=dropout,
            device=device)

    def to(self, device: str) -> "ConditionalAffineCouplingLayer":  # type: ignore
        super().to(device)
        self.device = device
        self.log_det_J = self.log_det_J.to(device)
        self.nn.to(device)

        return self

    def forward(self, y: torch.Tensor, x: torch.Tensor, log_det_J: bool = False) -> torch.Tensor:
        # Check if x needs reshaping (i.e. if it is a 1D tensor)
        if y.dim() == 1:
            # Reshape x to have a batch dimension
            y = y.unsqueeze(0)
        if x.dim() == 1:
            # Reshape x to have a batch dimension
            x = x.unsqueeze(0)

        # Split the input into two halves
        x_a, x_b = y.chunk(2, dim=1)

        # Get the coefficients from the neural network
        t, log_s = self.nn.forward(x_a, x)

        # Apply the transformation
        z_a = x_a  # skip connection
        z_b = torch.exp(log_s) * x_b + t  # affine transformation

        # Calculate the log determinant of the Jacobian
        if log_det_J:
            self.log_det_J = log_s.sum(dim=1)

        # Return the output
        return torch.cat([z_a, z_b], dim=1)

    def inverse(self, z: torch.Tensor, y: torch.Tensor) -> torch.Tensor:
        # Split the input into two halves
        z_a, z_b = z.chunk(2, dim=1)

        # Get the coefficients from the neural network
        t, log_s = self.nn.forward(z_a, y)

        # Apply the inverse transformation
        x_a = z_a
        x_b = (z_b - t) * torch.exp(- log_s)

        # Return the output
        return torch.cat([x_a, x_b], dim=1)


class OrthonormalTransformation(ConditionalInvertibleLayer):
    def __init__(self, input_size: int) -> None:
        super(OrthonormalTransformation, self).__init__()

        self.log_det_J: float = 0
        self.device: str = "cpu"

        # Create the random orthonormal matrix via QR decomposition
        self.orthonormal_matrix: torch.Tensor = nn.Parameter(torch.linalg.qr(torch.randn(input_size, input_size))[0], requires_grad=False)
        self.orthonormal_matrix.requires_grad = False

    def to(self, device: str) -> "OrthonormalTransformation":  # type: ignore
        super().to(device)
        self.device = device
        self.orthonormal_matrix = self.orthonormal_matrix.to(device)

        return self

    def forward(self, y: torch.Tensor, x: torch.Tensor, log_det_J: bool = False) -> torch.Tensor:
        # Apply the transformation
        return y @ self.orthonormal_matrix

    def inverse(self, z: torch.Tensor, x: torch.Tensor) -> torch.Tensor:
        # Apply the inverse transformation
        return z @ self.orthonormal_matrix.T


class ActNorm(InvertibleLayer):
    def __init__(self, size: int) -> None:
        super(ActNorm, self).__init__()
        self.scale = nn.Parameter(torch.ones(size))
        self.bias = nn.Parameter(torch.zeros(size))

    def forward(self, x: torch.Tensor, log_det_J: bool = False) -> torch.Tensor:
        z = self.scale * x + self.bias
        self.log_det_J = torch.sum(torch.log(torch.abs(self.scale)), dim=-1)
        return z

    def inverse(self, z: torch.Tensor) -> torch.Tensor:
        return (z - self.bias) / self.scale


class CondRealNVP(ConditionalInvertibleLayer):
    def __init__(
            self,
            size: int,
            nested_sizes: list[int],
            n_blocks: int,
            n_conditions: int,
            feature_network: FeatureNetwork | None = None,
            time_series_network: FeatureNetwork | None = None,
            dropout: float = 0.0,
            act_norm: bool = False,
            device: str = "cpu",
            parameter_index_mapping: ParameterIndexMapping = None) -> None:
        super(CondRealNVP, self).__init__()

        warnings.warn("CondRealNVP is deprecated and will be removed in the future. Use CondRealNVP_v2 instead.", DeprecationWarning)

        if n_conditions == 0 or feature_network is None:
            self.feature_network = nn.Identity()
        else:
            self.feature_network = feature_network

        if n_conditions == 0 or time_series_network is None:
            self.time_series_network = nn.Identity()
        else:
            self.time_series_network = time_series_network

        self.size = size
        self.nested_sizes = nested_sizes
        self.n_blocks = n_blocks
        self.n_conditions = n_conditions
        self.device = device
        self.dropout = dropout
        self.parameter_index_mapping = parameter_index_mapping
        self.log_det_J: torch.Tensor = torch.zeros(1).to(self.device)

        # Create the network
        self.layers = nn.ModuleList()
        for _ in range(self.n_blocks - 1):
            if act_norm:
                self.layers.append(ActNorm(self.size))
            self.layers.append(ConditionalAffineCouplingLayer(
                self.size,
                self.nested_sizes,
                self.n_conditions,
                dropout=self.dropout,
                device=self.device))
            self.layers.append(OrthonormalTransformation(self.size))

        # Add the final affine coupling layer
        self.layers.append(ConditionalAffineCouplingLayer(self.size, self.nested_sizes, self.n_conditions, dropout=self.dropout, device=self.device))

    @classmethod
    def from_config(cls, config: dict[str, Any]) -> "CondRealNVP":
        feature_network = FeatureNetworkFactory.get_feature_network(config['feature_network']['type'], config['feature_network'].get('kwargs', {}))
        time_series_network = FeatureNetworkFactory.get_feature_network(config['time_series_network']['type'], config['time_series_network'].get('kwargs', {}))

        cnf = CondRealNVP(
            feature_network=feature_network,
            time_series_network=time_series_network,
            parameter_index_mapping=ParameterIndexMapping(list(config["global"]["parameter_selection"])),
            **config["model"]["kwargs"])

        current_dimension = None
        if not isinstance(cnf.feature_network, nn.Identity):
            current_dimension = cnf.feature_network.output_size_lin

        if not isinstance(cnf.time_series_network, nn.Identity):
            if current_dimension is not None:
                if isinstance(time_series_network, FullyConnectedFeatureNetwork):
                    assert current_dimension == time_series_network.nn[0].in_features, "The output dimension of the feature network must match the input dimension of the time series network."
                    current_dimension = time_series_network.nn[-1].out_features
                elif isinstance(time_series_network, LSTMFeatureNetwork):
                    assert current_dimension == time_series_network.lstm.input_size, "The output dimension of the feature network must match the input dimension of the time series network."
                    current_dimension = time_series_network.linear.out_features
                elif isinstance(time_series_network, Transformer):
                    assert current_dimension == time_series_network.features.in_features, "The output dimension of the feature network must match the input dimension of the time series network."
                    current_dimension = time_series_network.output.out_features

        if current_dimension is not None:
            assert current_dimension == cnf.n_conditions, "The output dimension of the time series network must match the number of conditions."

        return cnf

    def to(self, device: str) -> "CondRealNVP":  # type: ignore
        super().to(device)
        self.device = device
        self.log_det_J = self.log_det_J.to(device)
        for layer in self.layers:
            layer.to(device)

        self.feature_network.to(device)

        return self

    def forward(self, x: torch.Tensor, y: torch.Tensor, log_det_J: bool = False) -> torch.Tensor:  # type: ignore
        # Apply the feature network to y
        y = self.feature_network(y)
        y = self.time_series_network(y)

        # Apply the network
        if log_det_J:
            self.log_det_J = torch.zeros(x.shape[0]).to(self.device)

        for layer in self.layers:
            if isinstance(layer, ConditionalInvertibleLayer):
                x = layer(x, y, log_det_J)
            elif isinstance(layer, InvertibleLayer):
                x = layer(x, log_det_J)
            else:
                raise ValueError(f"Layer must be an instance of ConditionalInvertibleLayer or InvertibleLayer, but got {type(layer)}")

            if log_det_J:
                self.log_det_J += layer.log_det_J

        return x

    def inverse(self, z: torch.Tensor, y: torch.Tensor) -> torch.Tensor:
        # Apply the feature network to y
        y = self.feature_network(y)
        y = self.time_series_network(y)

        # Apply the network in reverse
        for layer in reversed(self.layers):
            if isinstance(layer, ConditionalInvertibleLayer):
                z = layer.inverse(z, y)
            elif isinstance(layer, InvertibleLayer):
                z = layer.inverse(z)
            else:
                raise ValueError(f"Layer must be an instance of ConditionalInvertibleLayer or InvertibleLayer, but got {type(layer)}")

        return z

    def sample(self, n_samples: int, y: torch.Tensor, sigma: float = 1, batch_size: int = 100, output_device: str = "cpu", verbose: bool = False) -> torch.Tensor:
        m_batch_sizes = [batch_size] * (n_samples // batch_size) + [n_samples % batch_size]
        y_hat_list: list[list[torch.Tensor]] = []

        with torch.no_grad():
<<<<<<< HEAD
            for i in tqdm(range(y.shape[0]), desc="Sampling", disable=not verbose):
                sim_i_list = []
                for m in m_batch_sizes:
                    if m == 0:
                        # Skip empty batch sizes
                        continue
                    tmp = self._sample(m, y=y[i], sigma=sigma).to(output_device)
                    sim_i_list.append(tmp)

                sim_i = torch.cat(sim_i_list, dim=0)
                y_hat_list.append(sim_i)

        y_hat = torch.stack(y_hat_list)
=======
            for m in tqdm(m_batch_sizes, desc="Sampling", disable=not verbose):
                if m == 0:
                    # Skip empty batch sizes
                    continue
                y_hat_list.append([])
                for y_batch in torch.split(y, m):
                    y_hat = self._sample(m, y=y_batch, outer=True, sigma=sigma).to(output_device)
                    y_hat_list[-1].append(y_hat)

        # Create a tensor of shape (n_samples, y.shape[0], y.shape[1])
        y_hat = torch.cat([torch.cat(y_hat_batch, dim=1) for y_hat_batch in y_hat_list], dim=0)
>>>>>>> 0a340298

        return y_hat

    def _sample(self, n_samples: int, y: torch.Tensor, sigma: float = 1) -> torch.Tensor:
        """
        Sample from the model.

        Parameters
        ----------
        n_samples : int
            The number of samples to generate.
        y : torch.Tensor
            The conditions used for sampling.
            If 1st order tensor and len(y) == n_conditions, the same conditions are used for all samples.
            If 2nd order tensor, y.shape must be (n_samples, n_conditions), and each row is used as the conditions for each sample.
        sigma : float
            The standard deviation of the normal distribution to sample from.

        Returns
        -------
        torch.Tensor
            The generated samples.
        """

        y = y.to(self.device)

        z = sigma * torch.randn(n_samples, self.size).to(self.device)
        y = y.unsqueeze(0)  # add an extra dimension at the beginning
        y = y.repeat(n_samples, *([1] * (y.ndim - 1)))  # copy the tensor along the new dimension

        out = self.inverse(z, y).view(n_samples, self.size)

<<<<<<< HEAD
        return out
=======
                # Apply the inverse network
                return self.inverse(z, y).view(n_samples, n_samples_per_condition, self.size)
            else:
                z = sigma * torch.randn(n_samples, self.size).to(self.device)

                return self.inverse(z, y).view(n_samples, self.size)
        else:
            raise ValueError(f"y must be a 1st or 2nd order tensor, but got y.shape = {y.shape}")


class CondRealNVP_v2(ConditionalInvertibleLayer):
    def __init__(
            self,
            size: int,
            nested_sizes: list[int],
            n_blocks: int,
            n_conditions: int,
            feature_networks: list[FeatureNetwork | nn.Module | None] | None = None,
            dropout: float = 0.0,
            act_norm: bool = False,
            device: str = "cpu",
            parameter_index_mapping: ParameterIndexMapping = None) -> None:
        super(CondRealNVP_v2, self).__init__()

        if n_conditions > 0:
            self.feature_network_stack = FeatureNetworkStack(feature_networks)

        self.size = size
        self.nested_sizes = nested_sizes
        self.n_blocks = n_blocks
        self.n_conditions = n_conditions
        self.device = device
        self.dropout = dropout
        self.parameter_index_mapping = parameter_index_mapping
        self.log_det_J: torch.Tensor = torch.zeros(1).to(self.device)

        # Create the network
        self.layers = nn.ModuleList()
        for _ in range(self.n_blocks - 1):
            if act_norm:
                self.layers.append(ActNorm(self.size))
            self.layers.append(ConditionalAffineCouplingLayer(
                self.size,
                self.nested_sizes,
                self.n_conditions,
                dropout=self.dropout,
                device=self.device))
            self.layers.append(OrthonormalTransformation(self.size))

        # Add the final affine coupling layer
        self.layers.append(ConditionalAffineCouplingLayer(self.size, self.nested_sizes, self.n_conditions, dropout=self.dropout, device=self.device))

    def verify(self) -> None:
        current_dimension = None
        # iterate over the feature networks
        for fn in self.feature_network_stack.feature_networks:
            # If the feature network has well defines sizes
            if isinstance(fn, FeatureNetwork):
                # If it is not the first feature network, check if the dimensions match
                if current_dimension is not None:
                    assert current_dimension == fn.input_size, f"The output dimension of the feature network must match the input dimension of the time series network. Have {current_dimension} but need {fn.input_size} for next layer."

                # Assign the current dimension to the output size of the feature network
                current_dimension = fn.output_size

        # At the end, check if the output dimension of the last feature network matches the number of conditions for the CNF
        if current_dimension is not None:
            assert current_dimension == self.n_conditions, f"The output dimension of the time series network must match the number of conditions. Have {current_dimension} but need {self.n_conditions}."

    @classmethod
    def from_config(cls, config: dict[str, Any]) -> "CondRealNVP_v2":
        feature_networks = []
        for fn_config in config['feature_networks']:
            feature_network = FeatureNetworkFactory.get_feature_network(fn_config['type'], fn_config.get('kwargs', {}))
            feature_networks.append(feature_network)

        cnf = CondRealNVP_v2(
            feature_networks=feature_networks,
            parameter_index_mapping=ParameterIndexMapping(list(config["global"]["parameter_selection"])),
            **config["model"]["kwargs"])

        cnf.verify()

        return cnf

    def to(self, device: str) -> "CondRealNVP_v2":  # type: ignore
        super().to(device)
        self.device = device
        self.log_det_J = self.log_det_J.to(device)
        for layer in self.layers:
            layer.to(device)
        self.feature_network_stack.to(device)
        return self

    def forward(self, y: torch.Tensor, *conditions: torch.Tensor, log_det_J: bool = False) -> torch.Tensor:
        if self.n_conditions > 0:
            condition = self.feature_network_stack(*conditions)

        # Apply the network
        if log_det_J:
            self.log_det_J = torch.zeros(y.shape[0]).to(self.device)

        for layer in self.layers:
            if isinstance(layer, ConditionalInvertibleLayer) and self.n_conditions > 0:
                y = layer(y, condition, log_det_J)
            elif isinstance(layer, InvertibleLayer):
                y = layer(y, log_det_J)
            else:
                raise ValueError(f"Layer must be an instance of ConditionalInvertibleLayer or InvertibleLayer, but got {type(layer)}")

            if log_det_J:
                self.log_det_J += layer.log_det_J

        return y

    def inverse(self, z: torch.Tensor, *conditions: torch.Tensor) -> torch.Tensor:
        if self.n_conditions > 0:
            condition = self.feature_network_stack(*conditions)

        # Apply the network in reverse
        for layer in reversed(self.layers):
            if isinstance(layer, ConditionalInvertibleLayer) and self.n_conditions > 0:
                z = layer.inverse(z, condition)
            elif isinstance(layer, InvertibleLayer):
                z = layer.inverse(z)
            else:
                raise ValueError(f"Layer must be an instance of ConditionalInvertibleLayer or InvertibleLayer, but got {type(layer)}")

        return z

    def sample(self, n_samples: int, *conditions: torch.Tensor, sigma: float = 1, outer: bool = False, batch_size: int = 100, sample_batch_size: int = None, output_device: str = "cpu", verbose: bool = False) -> torch.Tensor:
        if sample_batch_size is None:
            sample_batch_size = batch_size

        m_batch_sizes = [sample_batch_size] * (n_samples // sample_batch_size) + [n_samples % sample_batch_size]

        y_hat_list: list[list[torch.Tensor]] = []

        with torch.no_grad():
            for b in tqdm(range(0, len(conditions[0]), batch_size), desc="Batch Sampling", disable=not verbose):
                batch_conditions = [c[b: b + batch_size].to(self.device) for c in conditions]
                y_hat_list.append([])
                for m in m_batch_sizes:
                    if m == 0:
                        # Skip empty batch sizes
                        continue

                    y_hat = self._sample(
                        m,
                        *batch_conditions,
                        outer=True,
                        sigma=sigma).to(output_device)

                    y_hat_list[-1].append(y_hat)

        # Create a tensor of shape (n_samples, y.shape[0], y.shape[1])
        y_hat = torch.cat([torch.cat(y_hat_batch, dim=0) for y_hat_batch in y_hat_list], dim=1)

        return y_hat

    def _sample(self, n_samples: int, *conditions: torch.Tensor, sigma: float = 1, outer: bool = False) -> torch.Tensor:
        """
        Sample from the model.

        Parameters
        ----------
        n_samples : int
            The number of samples to generate.
        *conditions : torch.Tensor
            The conditions used for sampling.
            If 1st order tensor and len(y) == n_conditions, the same conditions are used for all samples.
            If 2nd order tensor, y.shape must be (n_samples, n_conditions), and each row is used as the conditions for each sample.
        sigma : float
            The standard deviation of the normal distribution to sample from.
        outer : bool
            If True, the conditions are broadcasted to match the shape of the samples.
            If False, the conditions are matched to the shape of the samples.

        Returns
        -------
        torch.Tensor
            The generated samples.
        """

        if all(c.ndim == 1 for c in conditions):
            # Generate n_samples for each condition in y
            z = sigma * torch.randn(n_samples, self.size).to(self.device)
            repeated_conditions = [c.repeat(n_samples, 1) for c in conditions]

            # Apply the inverse network
            return self.inverse(z, *repeated_conditions).view(n_samples, self.size)
        elif all(c.ndim > 1 for c in conditions):
            if outer:
                if not len(set(c.shape[0] for c in conditions)) == 1:
                    raise ValueError(f"All conditions must have the same number of samples (dim = 0). Got {[c.shape for c in conditions]}.")
                n_samples_per_condition = conditions[0].shape[0]

                # Generate n_samples for each condition in y
                z = sigma * torch.randn(n_samples * n_samples_per_condition, self.size).to(self.device)
                repeated_conditions = [c.repeat(n_samples, *([1] * (c.ndim - 1))) for c in conditions]

                # Apply the inverse network
                return self.inverse(z, *repeated_conditions).view(n_samples, n_samples_per_condition, self.size)
            else:
                z = sigma * torch.randn(n_samples, self.size).to(self.device)

                return self.inverse(z, conditions).view(n_samples, self.size)
        else:
            raise ValueError(f"Conditions have invalid shape: {[c.shape for c in conditions]}")
>>>>>>> 0a340298
<|MERGE_RESOLUTION|>--- conflicted
+++ resolved
@@ -341,33 +341,17 @@
         y_hat_list: list[list[torch.Tensor]] = []
 
         with torch.no_grad():
-<<<<<<< HEAD
-            for i in tqdm(range(y.shape[0]), desc="Sampling", disable=not verbose):
-                sim_i_list = []
-                for m in m_batch_sizes:
-                    if m == 0:
-                        # Skip empty batch sizes
-                        continue
-                    tmp = self._sample(m, y=y[i], sigma=sigma).to(output_device)
-                    sim_i_list.append(tmp)
-
-                sim_i = torch.cat(sim_i_list, dim=0)
-                y_hat_list.append(sim_i)
-
-        y_hat = torch.stack(y_hat_list)
-=======
             for m in tqdm(m_batch_sizes, desc="Sampling", disable=not verbose):
                 if m == 0:
                     # Skip empty batch sizes
                     continue
                 y_hat_list.append([])
                 for y_batch in torch.split(y, m):
-                    y_hat = self._sample(m, y=y_batch, outer=True, sigma=sigma).to(output_device)
+                    y_hat = self._sample(m, y=y_batch, sigma=sigma).to(output_device)
                     y_hat_list[-1].append(y_hat)
 
         # Create a tensor of shape (n_samples, y.shape[0], y.shape[1])
         y_hat = torch.cat([torch.cat(y_hat_batch, dim=1) for y_hat_batch in y_hat_list], dim=0)
->>>>>>> 0a340298
 
         return y_hat
 
@@ -398,19 +382,7 @@
         y = y.unsqueeze(0)  # add an extra dimension at the beginning
         y = y.repeat(n_samples, *([1] * (y.ndim - 1)))  # copy the tensor along the new dimension
 
-        out = self.inverse(z, y).view(n_samples, self.size)
-
-<<<<<<< HEAD
-        return out
-=======
-                # Apply the inverse network
-                return self.inverse(z, y).view(n_samples, n_samples_per_condition, self.size)
-            else:
-                z = sigma * torch.randn(n_samples, self.size).to(self.device)
-
-                return self.inverse(z, y).view(n_samples, self.size)
-        else:
-            raise ValueError(f"y must be a 1st or 2nd order tensor, but got y.shape = {y.shape}")
+        return self.inverse(z, y).view(n_samples, self.size)
 
 
 class CondRealNVP_v2(ConditionalInvertibleLayer):
@@ -611,5 +583,4 @@
 
                 return self.inverse(z, conditions).view(n_samples, self.size)
         else:
-            raise ValueError(f"Conditions have invalid shape: {[c.shape for c in conditions]}")
->>>>>>> 0a340298
+            raise ValueError(f"Conditions have invalid shape: {[c.shape for c in conditions]}")