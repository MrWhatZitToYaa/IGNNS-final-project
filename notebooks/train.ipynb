{
 "cells": [
  {
   "cell_type": "code",
   "execution_count": 1,
   "metadata": {},
   "outputs": [
    {
     "name": "stdout",
     "output_type": "stream",
     "text": [
      "Using device: cuda\n"
     ]
    }
   ],
   "source": [
    "import os\n",
    "import torch\n",
    "import json\n",
    "\n",
    "from bcnf.utils import get_dir, load_config\n",
    "from bcnf.train import Trainer\n",
    "from bcnf import CondRealNVP\n",
    "\n",
    "device = torch.device(\"cuda\" if torch.cuda.is_available() else \"cpu\")\n",
    "print(f\"Using device: {device}\")"
   ]
  },
  {
   "cell_type": "code",
   "execution_count": 2,
   "metadata": {},
   "outputs": [],
   "source": [
    "MODEL_NAME = 'videos_CNN_large'"
   ]
  },
  {
   "cell_type": "code",
   "execution_count": 3,
   "metadata": {},
   "outputs": [],
   "source": [
    "config_path = os.path.join(get_dir(\"configs\", \"runs\"), f\"{MODEL_NAME}.yaml\")\n",
    "config = load_config(config_path)"
   ]
  },
  {
   "cell_type": "code",
   "execution_count": 4,
   "metadata": {},
   "outputs": [
    {
     "name": "stdout",
     "output_type": "stream",
     "text": [
      "67,691,783\n"
     ]
    }
   ],
   "source": [
    "model = CondRealNVP.from_config(config).to(device)\n",
    "\n",
    "print(f'{model.n_params:,}')"
   ]
  },
  {
   "cell_type": "code",
   "execution_count": 5,
   "metadata": {},
   "outputs": [
    {
     "name": "stdout",
     "output_type": "stream",
     "text": [
      "Using dtype: torch.float32\n",
      "Loading data from /home/computerman/Desktop/IGNNS/IGNNS-final-project/data/bcnf-data/fixed_data_render_2s_15FPS/train...\n"
     ]
    },
    {
     "name": "stderr",
     "output_type": "stream",
     "text": [
      "Loading data from directory: 100%|██████████| 1/1 [00:07<00:00,  7.47s/it, file=fixed_data_render_2s_15FPS_1.pkl]\n"
     ]
    },
    {
     "name": "stdout",
     "output_type": "stream",
     "text": [
      "Using videos data for training. Shapes:\n",
      "X shape: torch.Size([1000, 2, 30, 90, 160])\n",
      "y shape: torch.Size([1000, 19])\n"
     ]
    }
   ],
   "source": [
    "trainer = Trainer(\n",
    "    config={k.lower(): v for k, v in config.to_dict().items()},\n",
    "    project_name=\"bcnf-test\",\n",
    "    parameter_index_mapping=model.parameter_index_mapping,\n",
    "    verbose=True,\n",
    ")"
   ]
  },
  {
   "cell_type": "code",
   "execution_count": 6,
   "metadata": {},
   "outputs": [
    {
     "name": "stderr",
     "output_type": "stream",
     "text": [
      "Failed to detect the name of this notebook, you can set it manually with the WANDB_NOTEBOOK_NAME environment variable to enable code saving.\n",
      "\u001b[34m\u001b[1mwandb\u001b[0m: Currently logged in as: \u001b[33michich111222333\u001b[0m (\u001b[33mbalisticcnf\u001b[0m). Use \u001b[1m`wandb login --relogin`\u001b[0m to force relogin\n"
     ]
    },
    {
     "data": {
      "text/html": [
       "Tracking run with wandb version 0.16.4"
      ],
      "text/plain": [
       "<IPython.core.display.HTML object>"
      ]
     },
     "metadata": {},
     "output_type": "display_data"
    },
    {
     "data": {
      "text/html": [
       "Run data is saved locally in <code>/home/computerman/Desktop/IGNNS/IGNNS-final-project/notebooks/wandb/run-20240318_191104-2ndfv0fi</code>"
      ],
      "text/plain": [
       "<IPython.core.display.HTML object>"
      ]
     },
     "metadata": {},
     "output_type": "display_data"
    },
    {
     "data": {
      "text/html": [
       "Syncing run <strong><a href='https://wandb.ai/balisticcnf/bcnf-test/runs/2ndfv0fi' target=\"_blank\">rare-dew-109</a></strong> to <a href='https://wandb.ai/balisticcnf/bcnf-test' target=\"_blank\">Weights & Biases</a> (<a href='https://wandb.me/run' target=\"_blank\">docs</a>)<br/>"
      ],
      "text/plain": [
       "<IPython.core.display.HTML object>"
      ]
     },
     "metadata": {},
     "output_type": "display_data"
    },
    {
     "data": {
      "text/html": [
       " View project at <a href='https://wandb.ai/balisticcnf/bcnf-test' target=\"_blank\">https://wandb.ai/balisticcnf/bcnf-test</a>"
      ],
      "text/plain": [
       "<IPython.core.display.HTML object>"
      ]
     },
     "metadata": {},
     "output_type": "display_data"
    },
    {
     "data": {
      "text/html": [
       " View run at <a href='https://wandb.ai/balisticcnf/bcnf-test/runs/2ndfv0fi' target=\"_blank\">https://wandb.ai/balisticcnf/bcnf-test/runs/2ndfv0fi</a>"
      ],
      "text/plain": [
       "<IPython.core.display.HTML object>"
      ]
     },
     "metadata": {},
     "output_type": "display_data"
    },
    {
     "name": "stderr",
     "output_type": "stream",
     "text": [
      "Train: 2.9282 - Val: 1.9084 (avg: 3.7844, min: 3.9500) | lr: 2.00e-04 - Patience: 1/500 - z: (-0.1302 ± 0.3312) ± (1.1055 ± 0.3889):   0%|          | 42/50000 [05:59<118:49:00,  8.56s/it]   \n",
      "Traceback (most recent call last):\n",
      "  File \"/home/computerman/Desktop/IGNNS/IGNNS-final-project/src/bcnf/train/trainer.py\", line 100, in train\n",
      "    model = self._train(\n",
      "            ^^^^^^^^^^^^\n",
      "  File \"/home/computerman/Desktop/IGNNS/IGNNS-final-project/src/bcnf/train/trainer.py\", line 227, in _train\n",
      "    loss = self._train_batch(x, y, model, optimizer, loss_function)\n",
      "           ^^^^^^^^^^^^^^^^^^^^^^^^^^^^^^^^^^^^^^^^^^^^^^^^^^^^^^^^\n",
      "  File \"/home/computerman/Desktop/IGNNS/IGNNS-final-project/src/bcnf/train/trainer.py\", line 317, in _train_batch\n",
      "    return loss.item()\n",
      "           ^^^^^^^^^^^\n",
      "KeyboardInterrupt\n",
      "wandb: WARNING Source type is set to 'repo' but some required information is missing from the environment. A job will not be created from this run. See https://docs.wandb.ai/guides/launch/create-job\n"
     ]
    },
    {
     "data": {
      "application/vnd.jupyter.widget-view+json": {
       "model_id": "f10a546018084c62870b13191a713de0",
       "version_major": 2,
       "version_minor": 0
      },
      "text/plain": [
       "VBox(children=(Label(value='0.002 MB of 0.003 MB uploaded\\r'), FloatProgress(value=0.7547060527077903, max=1.0…"
      ]
     },
     "metadata": {},
     "output_type": "display_data"
    },
    {
     "data": {
      "text/html": [
       "<style>\n",
       "    table.wandb td:nth-child(1) { padding: 0 10px; text-align: left ; width: auto;} td:nth-child(2) {text-align: left ; width: 100%}\n",
       "    .wandb-row { display: flex; flex-direction: row; flex-wrap: wrap; justify-content: flex-start; width: 100% }\n",
       "    .wandb-col { display: flex; flex-direction: column; flex-basis: 100%; flex: 1; padding: 10px; }\n",
       "    </style>\n",
       "<div class=\"wandb-row\"><div class=\"wandb-col\"><h3>Run history:</h3><br/><table class=\"wandb\"><tr><td>distance_to_last_best_val_loss_fold_-1</td><td>▁███████████████████████████████████████</td></tr><tr><td>epoch</td><td>▁▁▁▂▂▂▂▂▂▃▃▃▃▃▃▄▄▄▄▄▅▅▅▅▅▅▆▆▆▆▆▆▇▇▇▇▇▇██</td></tr><tr><td>lr_fold_-1</td><td>▁▁▁▁▁▁▁▁▁▁▁▁▁▁▁▁▁▁▁▁▁▁▁▁▁▁▁▁▁▁▁▁▁▁▁▁▁▁▁▁</td></tr><tr><td>time_fold_-1</td><td>▁▁▁▁▁▁▁▁▁▁▁▁▁▁▁▅▅▅▅▅▅▅▅▅▅▅▅▅▅▅██████████</td></tr><tr><td>train_loss_fold_-1</td><td>█▂▂▂▂▂▂▂▂▂▁▁▁▁▁▁▁▁▁▁▁▁▁▁▁▁▁▁▁▁▁▁▁▁▁▁▁▁▁▁</td></tr><tr><td>val_loss_fold_-1</td><td>█▆▅▄▄▄▄▃▃▃▃▃▃▃▃▂▂▂▂▂▂▂▂▂▂▂▂▂▂▂▂▂▁▁▁▁▁▁▁▁</td></tr><tr><td>z_mean_mean_fold_-1</td><td>▅▃▆▇▄▂▂▁▂▇█▃▅▇▅▆▇▃▄█▆▆▂▃▆▁▄▅▇▂▆▄▄▄▅▅▁▇▄▂</td></tr><tr><td>z_mean_std_fold_-1</td><td>█▄▂▃▅▃▃▄▂▃▃▃▂▃▃▄▄▃▂▄▄▃▃▁▃▂▃▃▂▅▃▃▆▃▅▃▂▃▂▃</td></tr><tr><td>z_std_mean_fold_-1</td><td>▃▃▄▄▃▄▄▄▄▄▃▃▃▁▃▄▂▁▃▅▄▂▂▄▃▃▃▃▄▅▅▆▃▃▃▂▆▅▄█</td></tr><tr><td>z_std_std_fold_-1</td><td>▄▄▄▅▄▆▄▆▄▃▃▄▆▆▁▄▂▄▇█▆▄▃▄▅▃▇▅▄▅▆▆▄▅▅▅▆▄▃█</td></tr></table><br/></div><div class=\"wandb-col\"><h3>Run summary:</h3><br/><table class=\"wandb\"><tr><td>distance_to_last_best_val_loss_fold_-1</td><td>1</td></tr><tr><td>epoch</td><td>42</td></tr><tr><td>lr_fold_-1</td><td>0.0002</td></tr><tr><td>time_fold_-1</td><td>1710785818.65006</td></tr><tr><td>train_loss_fold_-1</td><td>2.92824</td></tr><tr><td>val_loss_fold_-1</td><td>1.90843</td></tr><tr><td>z_mean_mean_fold_-1</td><td>-0.13018</td></tr><tr><td>z_mean_std_fold_-1</td><td>0.33117</td></tr><tr><td>z_std_mean_fold_-1</td><td>1.10552</td></tr><tr><td>z_std_std_fold_-1</td><td>0.38888</td></tr></table><br/></div></div>"
      ],
      "text/plain": [
       "<IPython.core.display.HTML object>"
      ]
     },
     "metadata": {},
     "output_type": "display_data"
    },
    {
<<<<<<< HEAD
     "data": {
      "text/html": [
       " View run <strong style=\"color:#cdcd00\">rare-dew-109</strong> at: <a href='https://wandb.ai/balisticcnf/bcnf-test/runs/2ndfv0fi' target=\"_blank\">https://wandb.ai/balisticcnf/bcnf-test/runs/2ndfv0fi</a><br/>Synced 5 W&B file(s), 0 media file(s), 0 artifact file(s) and 0 other file(s)"
      ],
      "text/plain": [
       "<IPython.core.display.HTML object>"
      ]
     },
     "metadata": {},
     "output_type": "display_data"
    },
    {
     "data": {
      "text/html": [
       "Find logs at: <code>./wandb/run-20240318_191104-2ndfv0fi/logs</code>"
      ],
      "text/plain": [
       "<IPython.core.display.HTML object>"
      ]
     },
     "metadata": {},
     "output_type": "display_data"
    },
    {
     "ename": "KeyboardInterrupt",
     "evalue": "",
     "output_type": "error",
     "traceback": [
      "\u001b[0;31m---------------------------------------------------------------------------\u001b[0m",
      "\u001b[0;31mKeyboardInterrupt\u001b[0m                         Traceback (most recent call last)",
      "Cell \u001b[0;32mIn[6], line 1\u001b[0m\n\u001b[0;32m----> 1\u001b[0m model \u001b[38;5;241m=\u001b[39m \u001b[43mtrainer\u001b[49m\u001b[38;5;241;43m.\u001b[39;49m\u001b[43mtrain\u001b[49m\u001b[43m(\u001b[49m\u001b[43mmodel\u001b[49m\u001b[43m)\u001b[49m\n",
      "File \u001b[0;32m~/Desktop/IGNNS/IGNNS-final-project/src/bcnf/train/trainer.py:100\u001b[0m, in \u001b[0;36mTrainer.train\u001b[0;34m(self, model)\u001b[0m\n\u001b[1;32m     93\u001b[0m val_loader \u001b[38;5;241m=\u001b[39m \u001b[38;5;28mself\u001b[39m\u001b[38;5;241m.\u001b[39mdata_handler\u001b[38;5;241m.\u001b[39mmake_data_loader(\n\u001b[1;32m     94\u001b[0m     dataset\u001b[38;5;241m=\u001b[39mval_subset,\n\u001b[1;32m     95\u001b[0m     batch_size\u001b[38;5;241m=\u001b[39m\u001b[38;5;28mself\u001b[39m\u001b[38;5;241m.\u001b[39mconfig[\u001b[38;5;124m\"\u001b[39m\u001b[38;5;124mtraining\u001b[39m\u001b[38;5;124m\"\u001b[39m][\u001b[38;5;124m\"\u001b[39m\u001b[38;5;124mbatch_size\u001b[39m\u001b[38;5;124m\"\u001b[39m],\n\u001b[1;32m     96\u001b[0m     pin_memory\u001b[38;5;241m=\u001b[39m\u001b[38;5;28mself\u001b[39m\u001b[38;5;241m.\u001b[39mconfig[\u001b[38;5;124m\"\u001b[39m\u001b[38;5;124mtraining\u001b[39m\u001b[38;5;124m\"\u001b[39m][\u001b[38;5;124m\"\u001b[39m\u001b[38;5;124mpin_memory\u001b[39m\u001b[38;5;124m\"\u001b[39m],\n\u001b[1;32m     97\u001b[0m     num_workers\u001b[38;5;241m=\u001b[39m\u001b[38;5;28mself\u001b[39m\u001b[38;5;241m.\u001b[39mconfig[\u001b[38;5;124m\"\u001b[39m\u001b[38;5;124mtraining\u001b[39m\u001b[38;5;124m\"\u001b[39m][\u001b[38;5;124m\"\u001b[39m\u001b[38;5;124mnum_workers\u001b[39m\u001b[38;5;124m\"\u001b[39m])\n\u001b[1;32m     99\u001b[0m \u001b[38;5;66;03m# and use them to train the model\u001b[39;00m\n\u001b[0;32m--> 100\u001b[0m model \u001b[38;5;241m=\u001b[39m \u001b[38;5;28;43mself\u001b[39;49m\u001b[38;5;241;43m.\u001b[39;49m\u001b[43m_train\u001b[49m\u001b[43m(\u001b[49m\n\u001b[1;32m    101\u001b[0m \u001b[43m    \u001b[49m\u001b[43mmodel\u001b[49m\u001b[43m,\u001b[49m\n\u001b[1;32m    102\u001b[0m \u001b[43m    \u001b[49m\u001b[43mtrain_loader\u001b[49m\u001b[43m,\u001b[49m\n\u001b[1;32m    103\u001b[0m \u001b[43m    \u001b[49m\u001b[43mval_loader\u001b[49m\u001b[43m,\u001b[49m\n\u001b[1;32m    104\u001b[0m \u001b[43m    \u001b[49m\u001b[38;5;28;43mself\u001b[39;49m\u001b[38;5;241;43m.\u001b[39;49m\u001b[43mloss_function\u001b[49m\u001b[43m,\u001b[49m\n\u001b[1;32m    105\u001b[0m \u001b[43m    \u001b[49m\u001b[43moptimizer\u001b[49m\u001b[43m,\u001b[49m\n\u001b[1;32m    106\u001b[0m \u001b[43m    \u001b[49m\u001b[43mscheduler\u001b[49m\u001b[43m)\u001b[49m\n\u001b[1;32m    108\u001b[0m \u001b[38;5;28;01mreturn\u001b[39;00m model\n",
      "File \u001b[0;32m~/Desktop/IGNNS/IGNNS-final-project/src/bcnf/train/trainer.py:227\u001b[0m, in \u001b[0;36mTrainer._train\u001b[0;34m(self, model, train_loader, val_loader, loss_function, optimizer, scheduler, **kwargs)\u001b[0m\n\u001b[1;32m    224\u001b[0m train_loss \u001b[38;5;241m=\u001b[39m \u001b[38;5;241m0.0\u001b[39m\n\u001b[1;32m    226\u001b[0m \u001b[38;5;28;01mfor\u001b[39;00m i, (x, y) \u001b[38;5;129;01min\u001b[39;00m \u001b[38;5;28menumerate\u001b[39m(train_loader):\n\u001b[0;32m--> 227\u001b[0m     loss \u001b[38;5;241m=\u001b[39m \u001b[38;5;28;43mself\u001b[39;49m\u001b[38;5;241;43m.\u001b[39;49m\u001b[43m_train_batch\u001b[49m\u001b[43m(\u001b[49m\u001b[43mx\u001b[49m\u001b[43m,\u001b[49m\u001b[43m \u001b[49m\u001b[43my\u001b[49m\u001b[43m,\u001b[49m\u001b[43m \u001b[49m\u001b[43mmodel\u001b[49m\u001b[43m,\u001b[49m\u001b[43m \u001b[49m\u001b[43moptimizer\u001b[49m\u001b[43m,\u001b[49m\u001b[43m \u001b[49m\u001b[43mloss_function\u001b[49m\u001b[43m)\u001b[49m\n\u001b[1;32m    229\u001b[0m     \u001b[38;5;28;01mif\u001b[39;00m loss \u001b[38;5;241m>\u001b[39m \u001b[38;5;241m1e5\u001b[39m \u001b[38;5;129;01mor\u001b[39;00m np\u001b[38;5;241m.\u001b[39misnan(loss):\n\u001b[1;32m    230\u001b[0m         \u001b[38;5;28;01mraise\u001b[39;00m TrainingDivergedError(\u001b[38;5;124mf\u001b[39m\u001b[38;5;124m\"\u001b[39m\u001b[38;5;124mLoss exploded to \u001b[39m\u001b[38;5;132;01m{\u001b[39;00mloss\u001b[38;5;132;01m}\u001b[39;00m\u001b[38;5;124m at epoch \u001b[39m\u001b[38;5;132;01m{\u001b[39;00mepoch\u001b[38;5;250m \u001b[39m\u001b[38;5;241m+\u001b[39m\u001b[38;5;250m \u001b[39mi\u001b[38;5;250m \u001b[39m\u001b[38;5;241m/\u001b[39m\u001b[38;5;250m \u001b[39m\u001b[38;5;28mlen\u001b[39m(train_loader)\u001b[38;5;132;01m}\u001b[39;00m\u001b[38;5;124m\"\u001b[39m)\n",
      "File \u001b[0;32m~/Desktop/IGNNS/IGNNS-final-project/src/bcnf/train/trainer.py:317\u001b[0m, in \u001b[0;36mTrainer._train_batch\u001b[0;34m(self, x, y, model, optimizer, loss_function)\u001b[0m\n\u001b[1;32m    314\u001b[0m \u001b[38;5;66;03m# Step with optimizer\u001b[39;00m\n\u001b[1;32m    315\u001b[0m optimizer\u001b[38;5;241m.\u001b[39mstep()\n\u001b[0;32m--> 317\u001b[0m \u001b[38;5;28;01mreturn\u001b[39;00m \u001b[43mloss\u001b[49m\u001b[38;5;241;43m.\u001b[39;49m\u001b[43mitem\u001b[49m\u001b[43m(\u001b[49m\u001b[43m)\u001b[49m\n",
      "\u001b[0;31mKeyboardInterrupt\u001b[0m: "
=======
     "name": "stderr",
     "output_type": "stream",
     "text": [
      "Train: -35.1344 - Val: -24.4621 (avg: -24.5370, min: -24.6922) | lr: 1.25e-05 - Patience: 48/500 - z: (0.0417 ± 0.5339) ± (1.3649 ± 0.6076):   6%|▋         | 3154/50000 [2:46:40<41:15:29,  3.17s/it]  \n",
      "wandb: WARNING Source type is set to 'repo' but some required information is missing from the environment. A job will not be created from this run. See https://docs.wandb.ai/guides/launch/create-job\n"
>>>>>>> 7a114ef5
     ]
    },
    {
     "data": {
      "application/vnd.jupyter.widget-view+json": {
       "model_id": "47124994e13141e4920ed23a0ba3588b",
       "version_major": 2,
       "version_minor": 0
      },
      "text/plain": [
       "VBox(children=(Label(value='0.004 MB of 0.019 MB uploaded\\r'), FloatProgress(value=0.2277873243707672, max=1.0…"
      ]
     },
     "metadata": {},
     "output_type": "display_data"
    },
    {
     "data": {
      "text/html": [
       "<style>\n",
       "    table.wandb td:nth-child(1) { padding: 0 10px; text-align: left ; width: auto;} td:nth-child(2) {text-align: left ; width: 100%}\n",
       "    .wandb-row { display: flex; flex-direction: row; flex-wrap: wrap; justify-content: flex-start; width: 100% }\n",
       "    .wandb-col { display: flex; flex-direction: column; flex-basis: 100%; flex: 1; padding: 10px; }\n",
       "    </style>\n",
       "<div class=\"wandb-row\"><div class=\"wandb-col\"><h3>Run history:</h3><br/><table class=\"wandb\"><tr><td>distance_to_last_best_val_loss_fold_-1</td><td>▁▁▁▁▁▁▁▂▁▁▂▁▃▅▂▄▆▁▃▃▅▇▁▃▄▇▁▁▁▄▁▄▅█▂▅▂▃▄▂</td></tr><tr><td>epoch</td><td>▁▁▁▂▂▂▂▂▂▃▃▃▃▃▃▄▄▄▄▄▅▅▅▅▅▅▆▆▆▆▆▇▇▇▇▇▇███</td></tr><tr><td>lr_fold_-1</td><td>█████████████████▄▄▄▄▄▂▂▂▂▁▁▁▁▁▁▁▁▁▁▁▁▁▁</td></tr><tr><td>time_fold_-1</td><td>▁▁▁▂▂▂▂▂▂▃▃▃▃▃▃▄▄▄▄▄▅▅▅▅▅▆▆▆▆▆▆▇▇▇▇▇▇███</td></tr><tr><td>train_loss_fold_-1</td><td>█▇▆▅▅▅▄▄▄▄▃▃▃▃▃▃▃▂▂▂▂▂▂▂▂▂▁▁▁▁▁▁▁▁▁▁▁▁▁▁</td></tr><tr><td>val_loss_fold_-1</td><td>█▇▆▅▄▃▃▃▃▃▂▂▂▂▂▃▂▂▂▂▂▂▂▁▁▁▁▁▁▁▁▁▁▁▁▁▁▁▁▁</td></tr><tr><td>z_mean_mean_fold_-1</td><td>▅▅▆▄▅▅▆▅▄▇▄▂▁▆█▄▅▆▃▄▅▄▃▆▃▅▄▄▃▅▄▄▄▃▆▃▄▅▄▅</td></tr><tr><td>z_mean_std_fold_-1</td><td>▃▁▂▃▂▃▂▆▄▆▅▅▄▄▁▆▅▆▄▄▅▇▆▄▆▃▄▄▄▄█▃▅▄▄▄▆▃▃▅</td></tr><tr><td>z_std_mean_fold_-1</td><td>▁▁▁▂▂▃▂▂▂▂▃▅▄▅▄▄▅▅▄▄▅▆▄▆▅▄▄▅█▄▆▆▅▄▆▅▅▆█▅</td></tr><tr><td>z_std_std_fold_-1</td><td>▁▁▁▁▂▂▁▁▂▁▃▃▂▃▂▃▄▄▄▃▄▄▅▃▃▄▄▄▅▄▃▅▄▃▄▆▆▄█▄</td></tr></table><br/></div><div class=\"wandb-col\"><h3>Run summary:</h3><br/><table class=\"wandb\"><tr><td>distance_to_last_best_val_loss_fold_-1</td><td>48</td></tr><tr><td>epoch</td><td>3155</td></tr><tr><td>lr_fold_-1</td><td>1e-05</td></tr><tr><td>time_fold_-1</td><td>1710783686.77525</td></tr><tr><td>train_loss_fold_-1</td><td>-35.13435</td></tr><tr><td>val_loss_fold_-1</td><td>-24.46211</td></tr><tr><td>z_mean_mean_fold_-1</td><td>0.04173</td></tr><tr><td>z_mean_std_fold_-1</td><td>0.53386</td></tr><tr><td>z_std_mean_fold_-1</td><td>1.36487</td></tr><tr><td>z_std_std_fold_-1</td><td>0.60761</td></tr></table><br/></div></div>"
      ],
      "text/plain": [
       "<IPython.core.display.HTML object>"
      ]
     },
     "metadata": {},
     "output_type": "display_data"
    },
    {
     "data": {
      "text/html": [
       " View run <strong style=\"color:#cdcd00\">worldly-silence-93</strong> at: <a href='https://wandb.ai/balisticcnf/bcnf-test/runs/6p2xv2wl' target=\"_blank\">https://wandb.ai/balisticcnf/bcnf-test/runs/6p2xv2wl</a><br/>Synced 6 W&B file(s), 0 media file(s), 0 artifact file(s) and 0 other file(s)"
      ],
      "text/plain": [
       "<IPython.core.display.HTML object>"
      ]
     },
     "metadata": {},
     "output_type": "display_data"
    },
    {
     "data": {
      "text/html": [
       "Find logs at: <code>./wandb/run-20240318_155444-6p2xv2wl/logs</code>"
      ],
      "text/plain": [
       "<IPython.core.display.HTML object>"
      ]
     },
     "metadata": {},
     "output_type": "display_data"
    }
   ],
   "source": [
    "model = trainer.train(model)"
   ]
  },
  {
   "cell_type": "code",
   "execution_count": 7,
   "metadata": {},
   "outputs": [
    {
     "name": "stdout",
     "output_type": "stream",
     "text": [
<<<<<<< HEAD
      "Model saved to /home/computerman/Desktop/IGNNS/IGNNS-final-project/models/bcnf-models/trajectory_LSTM_large\n"
=======
      "Model saved to /home/psaegert/Projects/bcnf/models/bcnf-models/videos_CNN_large\n"
>>>>>>> 7a114ef5
     ]
    }
   ],
   "source": [
    "torch.save(model.state_dict(), os.path.join(get_dir('models', 'bcnf-models', MODEL_NAME, create=True), f\"state_dict.pt\"))\n",
    "\n",
    "with open(os.path.join(get_dir('models', 'bcnf-models', MODEL_NAME, create=True), 'config.json'), 'w') as f:\n",
    "    json.dump({'config_path': config_path}, f)\n",
    "\n",
    "print(f\"Model saved to {get_dir('models', 'bcnf-models', MODEL_NAME)}\")"
   ]
  }
 ],
 "metadata": {
  "kernelspec": {
   "display_name": "bcnf",
   "language": "python",
   "name": "python3"
  },
  "language_info": {
   "codemirror_mode": {
    "name": "ipython",
    "version": 3
   },
   "file_extension": ".py",
   "mimetype": "text/x-python",
   "name": "python",
   "nbconvert_exporter": "python",
   "pygments_lexer": "ipython3",
   "version": "3.11.0rc1"
  }
 },
 "nbformat": 4,
 "nbformat_minor": 2
}<|MERGE_RESOLUTION|>--- conflicted
+++ resolved
@@ -180,96 +180,8 @@
      "name": "stderr",
      "output_type": "stream",
      "text": [
-      "Train: 2.9282 - Val: 1.9084 (avg: 3.7844, min: 3.9500) | lr: 2.00e-04 - Patience: 1/500 - z: (-0.1302 ± 0.3312) ± (1.1055 ± 0.3889):   0%|          | 42/50000 [05:59<118:49:00,  8.56s/it]   \n",
-      "Traceback (most recent call last):\n",
-      "  File \"/home/computerman/Desktop/IGNNS/IGNNS-final-project/src/bcnf/train/trainer.py\", line 100, in train\n",
-      "    model = self._train(\n",
-      "            ^^^^^^^^^^^^\n",
-      "  File \"/home/computerman/Desktop/IGNNS/IGNNS-final-project/src/bcnf/train/trainer.py\", line 227, in _train\n",
-      "    loss = self._train_batch(x, y, model, optimizer, loss_function)\n",
-      "           ^^^^^^^^^^^^^^^^^^^^^^^^^^^^^^^^^^^^^^^^^^^^^^^^^^^^^^^^\n",
-      "  File \"/home/computerman/Desktop/IGNNS/IGNNS-final-project/src/bcnf/train/trainer.py\", line 317, in _train_batch\n",
-      "    return loss.item()\n",
-      "           ^^^^^^^^^^^\n",
-      "KeyboardInterrupt\n",
-      "wandb: WARNING Source type is set to 'repo' but some required information is missing from the environment. A job will not be created from this run. See https://docs.wandb.ai/guides/launch/create-job\n"
-     ]
-    },
-    {
-     "data": {
-      "application/vnd.jupyter.widget-view+json": {
-       "model_id": "f10a546018084c62870b13191a713de0",
-       "version_major": 2,
-       "version_minor": 0
-      },
-      "text/plain": [
-       "VBox(children=(Label(value='0.002 MB of 0.003 MB uploaded\\r'), FloatProgress(value=0.7547060527077903, max=1.0…"
-      ]
-     },
-     "metadata": {},
-     "output_type": "display_data"
-    },
-    {
-     "data": {
-      "text/html": [
-       "<style>\n",
-       "    table.wandb td:nth-child(1) { padding: 0 10px; text-align: left ; width: auto;} td:nth-child(2) {text-align: left ; width: 100%}\n",
-       "    .wandb-row { display: flex; flex-direction: row; flex-wrap: wrap; justify-content: flex-start; width: 100% }\n",
-       "    .wandb-col { display: flex; flex-direction: column; flex-basis: 100%; flex: 1; padding: 10px; }\n",
-       "    </style>\n",
-       "<div class=\"wandb-row\"><div class=\"wandb-col\"><h3>Run history:</h3><br/><table class=\"wandb\"><tr><td>distance_to_last_best_val_loss_fold_-1</td><td>▁███████████████████████████████████████</td></tr><tr><td>epoch</td><td>▁▁▁▂▂▂▂▂▂▃▃▃▃▃▃▄▄▄▄▄▅▅▅▅▅▅▆▆▆▆▆▆▇▇▇▇▇▇██</td></tr><tr><td>lr_fold_-1</td><td>▁▁▁▁▁▁▁▁▁▁▁▁▁▁▁▁▁▁▁▁▁▁▁▁▁▁▁▁▁▁▁▁▁▁▁▁▁▁▁▁</td></tr><tr><td>time_fold_-1</td><td>▁▁▁▁▁▁▁▁▁▁▁▁▁▁▁▅▅▅▅▅▅▅▅▅▅▅▅▅▅▅██████████</td></tr><tr><td>train_loss_fold_-1</td><td>█▂▂▂▂▂▂▂▂▂▁▁▁▁▁▁▁▁▁▁▁▁▁▁▁▁▁▁▁▁▁▁▁▁▁▁▁▁▁▁</td></tr><tr><td>val_loss_fold_-1</td><td>█▆▅▄▄▄▄▃▃▃▃▃▃▃▃▂▂▂▂▂▂▂▂▂▂▂▂▂▂▂▂▂▁▁▁▁▁▁▁▁</td></tr><tr><td>z_mean_mean_fold_-1</td><td>▅▃▆▇▄▂▂▁▂▇█▃▅▇▅▆▇▃▄█▆▆▂▃▆▁▄▅▇▂▆▄▄▄▅▅▁▇▄▂</td></tr><tr><td>z_mean_std_fold_-1</td><td>█▄▂▃▅▃▃▄▂▃▃▃▂▃▃▄▄▃▂▄▄▃▃▁▃▂▃▃▂▅▃▃▆▃▅▃▂▃▂▃</td></tr><tr><td>z_std_mean_fold_-1</td><td>▃▃▄▄▃▄▄▄▄▄▃▃▃▁▃▄▂▁▃▅▄▂▂▄▃▃▃▃▄▅▅▆▃▃▃▂▆▅▄█</td></tr><tr><td>z_std_std_fold_-1</td><td>▄▄▄▅▄▆▄▆▄▃▃▄▆▆▁▄▂▄▇█▆▄▃▄▅▃▇▅▄▅▆▆▄▅▅▅▆▄▃█</td></tr></table><br/></div><div class=\"wandb-col\"><h3>Run summary:</h3><br/><table class=\"wandb\"><tr><td>distance_to_last_best_val_loss_fold_-1</td><td>1</td></tr><tr><td>epoch</td><td>42</td></tr><tr><td>lr_fold_-1</td><td>0.0002</td></tr><tr><td>time_fold_-1</td><td>1710785818.65006</td></tr><tr><td>train_loss_fold_-1</td><td>2.92824</td></tr><tr><td>val_loss_fold_-1</td><td>1.90843</td></tr><tr><td>z_mean_mean_fold_-1</td><td>-0.13018</td></tr><tr><td>z_mean_std_fold_-1</td><td>0.33117</td></tr><tr><td>z_std_mean_fold_-1</td><td>1.10552</td></tr><tr><td>z_std_std_fold_-1</td><td>0.38888</td></tr></table><br/></div></div>"
-      ],
-      "text/plain": [
-       "<IPython.core.display.HTML object>"
-      ]
-     },
-     "metadata": {},
-     "output_type": "display_data"
-    },
-    {
-<<<<<<< HEAD
-     "data": {
-      "text/html": [
-       " View run <strong style=\"color:#cdcd00\">rare-dew-109</strong> at: <a href='https://wandb.ai/balisticcnf/bcnf-test/runs/2ndfv0fi' target=\"_blank\">https://wandb.ai/balisticcnf/bcnf-test/runs/2ndfv0fi</a><br/>Synced 5 W&B file(s), 0 media file(s), 0 artifact file(s) and 0 other file(s)"
-      ],
-      "text/plain": [
-       "<IPython.core.display.HTML object>"
-      ]
-     },
-     "metadata": {},
-     "output_type": "display_data"
-    },
-    {
-     "data": {
-      "text/html": [
-       "Find logs at: <code>./wandb/run-20240318_191104-2ndfv0fi/logs</code>"
-      ],
-      "text/plain": [
-       "<IPython.core.display.HTML object>"
-      ]
-     },
-     "metadata": {},
-     "output_type": "display_data"
-    },
-    {
-     "ename": "KeyboardInterrupt",
-     "evalue": "",
-     "output_type": "error",
-     "traceback": [
-      "\u001b[0;31m---------------------------------------------------------------------------\u001b[0m",
-      "\u001b[0;31mKeyboardInterrupt\u001b[0m                         Traceback (most recent call last)",
-      "Cell \u001b[0;32mIn[6], line 1\u001b[0m\n\u001b[0;32m----> 1\u001b[0m model \u001b[38;5;241m=\u001b[39m \u001b[43mtrainer\u001b[49m\u001b[38;5;241;43m.\u001b[39;49m\u001b[43mtrain\u001b[49m\u001b[43m(\u001b[49m\u001b[43mmodel\u001b[49m\u001b[43m)\u001b[49m\n",
-      "File \u001b[0;32m~/Desktop/IGNNS/IGNNS-final-project/src/bcnf/train/trainer.py:100\u001b[0m, in \u001b[0;36mTrainer.train\u001b[0;34m(self, model)\u001b[0m\n\u001b[1;32m     93\u001b[0m val_loader \u001b[38;5;241m=\u001b[39m \u001b[38;5;28mself\u001b[39m\u001b[38;5;241m.\u001b[39mdata_handler\u001b[38;5;241m.\u001b[39mmake_data_loader(\n\u001b[1;32m     94\u001b[0m     dataset\u001b[38;5;241m=\u001b[39mval_subset,\n\u001b[1;32m     95\u001b[0m     batch_size\u001b[38;5;241m=\u001b[39m\u001b[38;5;28mself\u001b[39m\u001b[38;5;241m.\u001b[39mconfig[\u001b[38;5;124m\"\u001b[39m\u001b[38;5;124mtraining\u001b[39m\u001b[38;5;124m\"\u001b[39m][\u001b[38;5;124m\"\u001b[39m\u001b[38;5;124mbatch_size\u001b[39m\u001b[38;5;124m\"\u001b[39m],\n\u001b[1;32m     96\u001b[0m     pin_memory\u001b[38;5;241m=\u001b[39m\u001b[38;5;28mself\u001b[39m\u001b[38;5;241m.\u001b[39mconfig[\u001b[38;5;124m\"\u001b[39m\u001b[38;5;124mtraining\u001b[39m\u001b[38;5;124m\"\u001b[39m][\u001b[38;5;124m\"\u001b[39m\u001b[38;5;124mpin_memory\u001b[39m\u001b[38;5;124m\"\u001b[39m],\n\u001b[1;32m     97\u001b[0m     num_workers\u001b[38;5;241m=\u001b[39m\u001b[38;5;28mself\u001b[39m\u001b[38;5;241m.\u001b[39mconfig[\u001b[38;5;124m\"\u001b[39m\u001b[38;5;124mtraining\u001b[39m\u001b[38;5;124m\"\u001b[39m][\u001b[38;5;124m\"\u001b[39m\u001b[38;5;124mnum_workers\u001b[39m\u001b[38;5;124m\"\u001b[39m])\n\u001b[1;32m     99\u001b[0m \u001b[38;5;66;03m# and use them to train the model\u001b[39;00m\n\u001b[0;32m--> 100\u001b[0m model \u001b[38;5;241m=\u001b[39m \u001b[38;5;28;43mself\u001b[39;49m\u001b[38;5;241;43m.\u001b[39;49m\u001b[43m_train\u001b[49m\u001b[43m(\u001b[49m\n\u001b[1;32m    101\u001b[0m \u001b[43m    \u001b[49m\u001b[43mmodel\u001b[49m\u001b[43m,\u001b[49m\n\u001b[1;32m    102\u001b[0m \u001b[43m    \u001b[49m\u001b[43mtrain_loader\u001b[49m\u001b[43m,\u001b[49m\n\u001b[1;32m    103\u001b[0m \u001b[43m    \u001b[49m\u001b[43mval_loader\u001b[49m\u001b[43m,\u001b[49m\n\u001b[1;32m    104\u001b[0m \u001b[43m    \u001b[49m\u001b[38;5;28;43mself\u001b[39;49m\u001b[38;5;241;43m.\u001b[39;49m\u001b[43mloss_function\u001b[49m\u001b[43m,\u001b[49m\n\u001b[1;32m    105\u001b[0m \u001b[43m    \u001b[49m\u001b[43moptimizer\u001b[49m\u001b[43m,\u001b[49m\n\u001b[1;32m    106\u001b[0m \u001b[43m    \u001b[49m\u001b[43mscheduler\u001b[49m\u001b[43m)\u001b[49m\n\u001b[1;32m    108\u001b[0m \u001b[38;5;28;01mreturn\u001b[39;00m model\n",
-      "File \u001b[0;32m~/Desktop/IGNNS/IGNNS-final-project/src/bcnf/train/trainer.py:227\u001b[0m, in \u001b[0;36mTrainer._train\u001b[0;34m(self, model, train_loader, val_loader, loss_function, optimizer, scheduler, **kwargs)\u001b[0m\n\u001b[1;32m    224\u001b[0m train_loss \u001b[38;5;241m=\u001b[39m \u001b[38;5;241m0.0\u001b[39m\n\u001b[1;32m    226\u001b[0m \u001b[38;5;28;01mfor\u001b[39;00m i, (x, y) \u001b[38;5;129;01min\u001b[39;00m \u001b[38;5;28menumerate\u001b[39m(train_loader):\n\u001b[0;32m--> 227\u001b[0m     loss \u001b[38;5;241m=\u001b[39m \u001b[38;5;28;43mself\u001b[39;49m\u001b[38;5;241;43m.\u001b[39;49m\u001b[43m_train_batch\u001b[49m\u001b[43m(\u001b[49m\u001b[43mx\u001b[49m\u001b[43m,\u001b[49m\u001b[43m \u001b[49m\u001b[43my\u001b[49m\u001b[43m,\u001b[49m\u001b[43m \u001b[49m\u001b[43mmodel\u001b[49m\u001b[43m,\u001b[49m\u001b[43m \u001b[49m\u001b[43moptimizer\u001b[49m\u001b[43m,\u001b[49m\u001b[43m \u001b[49m\u001b[43mloss_function\u001b[49m\u001b[43m)\u001b[49m\n\u001b[1;32m    229\u001b[0m     \u001b[38;5;28;01mif\u001b[39;00m loss \u001b[38;5;241m>\u001b[39m \u001b[38;5;241m1e5\u001b[39m \u001b[38;5;129;01mor\u001b[39;00m np\u001b[38;5;241m.\u001b[39misnan(loss):\n\u001b[1;32m    230\u001b[0m         \u001b[38;5;28;01mraise\u001b[39;00m TrainingDivergedError(\u001b[38;5;124mf\u001b[39m\u001b[38;5;124m\"\u001b[39m\u001b[38;5;124mLoss exploded to \u001b[39m\u001b[38;5;132;01m{\u001b[39;00mloss\u001b[38;5;132;01m}\u001b[39;00m\u001b[38;5;124m at epoch \u001b[39m\u001b[38;5;132;01m{\u001b[39;00mepoch\u001b[38;5;250m \u001b[39m\u001b[38;5;241m+\u001b[39m\u001b[38;5;250m \u001b[39mi\u001b[38;5;250m \u001b[39m\u001b[38;5;241m/\u001b[39m\u001b[38;5;250m \u001b[39m\u001b[38;5;28mlen\u001b[39m(train_loader)\u001b[38;5;132;01m}\u001b[39;00m\u001b[38;5;124m\"\u001b[39m)\n",
-      "File \u001b[0;32m~/Desktop/IGNNS/IGNNS-final-project/src/bcnf/train/trainer.py:317\u001b[0m, in \u001b[0;36mTrainer._train_batch\u001b[0;34m(self, x, y, model, optimizer, loss_function)\u001b[0m\n\u001b[1;32m    314\u001b[0m \u001b[38;5;66;03m# Step with optimizer\u001b[39;00m\n\u001b[1;32m    315\u001b[0m optimizer\u001b[38;5;241m.\u001b[39mstep()\n\u001b[0;32m--> 317\u001b[0m \u001b[38;5;28;01mreturn\u001b[39;00m \u001b[43mloss\u001b[49m\u001b[38;5;241;43m.\u001b[39;49m\u001b[43mitem\u001b[49m\u001b[43m(\u001b[49m\u001b[43m)\u001b[49m\n",
-      "\u001b[0;31mKeyboardInterrupt\u001b[0m: "
-=======
-     "name": "stderr",
-     "output_type": "stream",
-     "text": [
       "Train: -35.1344 - Val: -24.4621 (avg: -24.5370, min: -24.6922) | lr: 1.25e-05 - Patience: 48/500 - z: (0.0417 ± 0.5339) ± (1.3649 ± 0.6076):   6%|▋         | 3154/50000 [2:46:40<41:15:29,  3.17s/it]  \n",
       "wandb: WARNING Source type is set to 'repo' but some required information is missing from the environment. A job will not be created from this run. See https://docs.wandb.ai/guides/launch/create-job\n"
->>>>>>> 7a114ef5
      ]
     },
     {
@@ -341,11 +253,7 @@
      "name": "stdout",
      "output_type": "stream",
      "text": [
-<<<<<<< HEAD
-      "Model saved to /home/computerman/Desktop/IGNNS/IGNNS-final-project/models/bcnf-models/trajectory_LSTM_large\n"
-=======
       "Model saved to /home/psaegert/Projects/bcnf/models/bcnf-models/videos_CNN_large\n"
->>>>>>> 7a114ef5
      ]
     }
    ],
